# -*- coding: utf-8 -*-
"""
Created on Mon Oct 18 14:32:17 2021

@author: jureb
"""

import glob
import sys

import ProGED as pg

if __name__ == "__main__":
<<<<<<< HEAD
    files = glob.glob("*.pg")
=======
    files = glob.glob("*fit_models.pg")
>>>>>>> 34b41713
    N = int(sys.argv[1])
    
    outfile = sys.argv[2]
    successes = 0
    
    for file in files:
        print("---" + file)
        models = pg.ModelBox()
        models.load(file)
            
        best_models = models.retrieve_best_models(N)
        if len(best_models) > 0:
            if best_models[0].get_error() < 1e-9:
                successes += 1
            
        with open(outfile, "a") as f:
            f.write("\n---" + file + ", unique models: " + str(len(models))+"\n")
            f.write(str(best_models))
        
    with open(outfile, "a") as f:
        f.write("-------- successes: " + str(successes) + " ----------------")
    print("Successes: ", successes)
            
        
    <|MERGE_RESOLUTION|>--- conflicted
+++ resolved
@@ -11,11 +11,7 @@
 import ProGED as pg
 
 if __name__ == "__main__":
-<<<<<<< HEAD
-    files = glob.glob("*.pg")
-=======
     files = glob.glob("*fit_models.pg")
->>>>>>> 34b41713
     N = int(sys.argv[1])
     
     outfile = sys.argv[2]
