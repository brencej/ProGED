--- conflicted
+++ resolved
@@ -1,43 +1,4 @@
-<<<<<<< HEAD
-# Upgrade to systems of ODEs 
-We have two tasks: 1) generalize ProGED to handle systems of ODEs, 2) upgrade it to handle limited observability. 
-We should first do 1), once it is implemented and tested, we move on to 2).
-## Discussion
-- fit_models accepts ModelBox. We can't change to list of ModelBoxes, because a ModelBox is a dict - no ordering, not the same length. We could:
-    - generalize ModelBox to represent vectors of models... or generalize Model to represent vectors of equations
-    - add a temporary alternative fit_models that accepts a list of tuples of models
-- Assuming the second option. I think we need to:
-    - update the entire chain of function calls, which are probably only small changes to handle a list of models
-    - replace the integrator with a scipy function that simulates systems of ODEs
-    - update estimation_settings, especially bounds and starting values, everywhere
-    - update the error calculation, which is just adding a mean or sum over the dimensions (or does it need some normalization?)
-    - update EqDisco to streamline the usage of the new functionality. This probably means a new generate function and a new estimate function, with their according class arguments.
-
-- (Nina) Potential issue to solve: DE wants to update parameters all together, regardless of which eq they belong to. E.g. if there are 2 eq, each with 2 parameters, all 4 parameters will be adjusted together. However, Proged treats each model separately, so the parameters need to be manually separated so they are appropriately assigned to the right equation. Thus, e.g. model's method "set estimate" can't be used.
-Maybe a solution would be that a new object is created, that can also be added to a ModelBox, e.g. "system", which would have its own methods, adapted to the system of ODE? With that approach other objects maybe dont need to change but didn't check for that.
-
-- SystemModel: 
-	- expr: list of sympy expressions
-	- params, sym_params: list of lists of parameter values and parameter symbols
-	- p: same as now, probably just multiplied
-	- trees: probably same as now
-	- valid: same as now
-	- lambdify: elementwise + maybe joined in a function
-	- evaluate: uneeded?
-	- str(model): (expr1, expr2, ... exprN)
-- ModelBox:
-	- add_model: 
-
-##TODO
-###Systems
-
-###Limited observability
-
--------------------------------
-**Pro**babilistic **G**rammar-based **E**quation **D**iscovery
-=======
 # **Pro**babilistic **G**enerative **E**quation **D**iscovery
->>>>>>> 34b41713
 
 ProGED discovers physical laws in data, expressed in the form of equations. 
 A probabilistic context-free grammar (PCFG) is used to generate candidate equations. 
