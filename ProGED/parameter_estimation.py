# -*- coding: utf-8 -*-

import os
import sys
import time

import numpy as np
from scipy.optimize import differential_evolution, minimize
from scipy.interpolate import interp1d
from scipy.integrate import solve_ivp, odeint
import sympy as sp
# from sklearn import ensemble #, tree  # Left for gitch_doctor metamodel

import ProGED.mute_so as mt
from _io import TextIOWrapper as stdout_type
from ProGED.examples.tee_so import Tee

from ProGED.model_box import ModelBox
from ProGED.task import TASK_TYPES
# from ProGED.optimizers import DE_fit, DE_fit_metamodel, hyperopt_fit, min_fit

# glitch-doctor downloaded from github:
# from ProGED.glitch_doctor.metamodel import Metamodel
# import ProGED.glitch_doctor.metamodel.Metamodel
# import ProGED.glitch_doctor.model.Model

import warnings
warnings.filterwarnings("ignore", message="divide by zero encountered in divide")
warnings.filterwarnings("ignore", message="divide by zero encountered in true_divide")
warnings.filterwarnings("ignore", message="invalid value encountered in power")
warnings.filterwarnings("ignore", message="invalid value encountered in sqrt")
warnings.filterwarnings("ignore", message="invalid value encountered in double_scalars")
warnings.filterwarnings("ignore", message="overflow encountered in exp")
warnings.filterwarnings("ignore", message="overflow encountered in square")
warnings.filterwarnings("ignore", message="overflow encountered in double_scalars")


"""Methods for estimating model parameters. Currently implemented: differential evolution.

Methods:
    fit_models: Performs parameter estimation on given models. Main interface to the module.
"""


def model_error (params, model, X, Y, _T=None, estimation_settings=None):
    """Defines mean squared error as the error metric."""
    try:
        verbosity = estimation_settings['verbosity']
        testY = model.evaluate(X, *params)
        res = np.mean((Y-testY)**2)
        if np.isnan(res) or np.isinf(res) or not np.isreal(res):
            if verbosity >= 3:
                print("isnan, isinf, isreal =", np.isnan(res), 
                        np.isinf(res), not np.isreal(res))
                print(model.expr, model.params, model.sym_params, model.sym_vars)
            return estimation_settings['default_error']
        if verbosity >= 3:
            print("Function model_error did not encounter any "
                "errors, the output *square error/loss* is legit.")
        return res
    except Exception as error:
        if verbosity >= 2:
            print("model_error: Params at error:", params,
                  f"and {type(error)} with message:", error)
        if verbosity >= 1:
            print(f"Program is returning default_error:"
                    f"{estimation_settings['default_error']}")
        return estimation_settings['default_error']

# def model_constant_error (model, params, X, Y):
#     """Alternative to model_error, intended to allow the discovery of physical constants.
#     Work in progress."""
#     testY = model.evaluate(X, *params)
#     return np.std(testY)#/np.linalg.norm(params)


def model_error_general (params, model, X, Y, T, **estimation_settings):
    """Calculate error of model with given parameters in general with
    type of error given.

        Input = TODO:
    - X are columns without features that are derived.
    - Y are columns of features that are derived via ode fitting.
    - T is column of times at which samples in X and Y happen.
    - estimation_settings: look description of fit_models()
    """
    task_type = estimation_settings["task_type"]
    if task_type in ("algebraic", "integer-algebraic"):
        return model_error(params, model, X, Y, _T=None,
                            estimation_settings=estimation_settings)
    elif task_type == "differential":
        return model_ode_error(params, model, X, Y, T, estimation_settings)
    else:
        types_string = "\", \"".join(TASK_TYPES)
        raise ValueError("Variable task_type has unsupported value "
                f"\"{task_type}\", while list of possible values: "
                f"\"{types_string}\".")

def ode (models_list, params_matrix, T, X_data, y0, **estimation_settings):
    """Solve system of ODEs defined by equations in models_list.

    Raise error if input is incompatible.
        Input:
    models_list -- list (not dictionary) of models that e.g.
        generate_models() generates.
    params_matrix -- list of lists or ndarrays of parameters for
        corresponding models.
    y0 -- array (1-dim) of initial value of vector function y(t)
        i.e. y0 = y(T[0]) = [y1(T[0]), y2(T[0]), y3(T[0]),...].
    X_data -- 2-dim array (matrix) i.e. X = [X[0,:], X[1,:],...].
    T -- (1-dim) array, i.e. of shape (N,)
    max_ode_steps -- maximal number of steps inside ODE solver to
        determine the minimal step size inside ODE solver.
        Output:
    Solution of ODE evaluated at times T.
    """
    if not (isinstance(models_list, list)
            and (isinstance(params_matrix, list)
                and len(params_matrix)>0
                and isinstance(params_matrix[0], (list, np.ndarray)))
            and X_data.ndim == 2
            and y0.ndim == 1):
        message = str(type(params_matrix[0])) + "\n"
        info = (isinstance(models_list, list),
            isinstance(params_matrix, list),
            len(params_matrix)>0,
            isinstance(params_matrix[0], (list, np.ndarray)),
            X_data.ndim == 2,
            y0.ndim == 1 )
        print(message, info)
        print("Function ode's defined error: Input arguments are not"
                        +" in the required form!")
        raise TypeError(f"Function ode's defined error: Input arguments are not"
                        +f" in required form!"
                        +f"\n{message, info}")
    elif not T.shape[0] == X_data.shape[0]:
        print("Number of samples in T and X does not match.")
        raise IndexError("Number of samples in T and X does not match.")
    elif not (y0.shape[0] == len(models_list)  #len(equations)=len(models used)
            and len(models_list[0].sym_vars) == X_data.shape[1] + y0.shape[0]):
        print("Number of symbols in models and combination of "
                        + "number of equations and dimensions of input data"
                        + " does not match.")
        raise IndexError("Number of symbols in models and combination of "
                        + "number of equations and dimensions of input data"
                        + " does not match.")
    X = interp1d(T, X_data, axis=0, kind='cubic', fill_value="extrapolate")  # N-D
    lamb_exprs = [
        # sp.lambdify(model.sym_vars, model.full_expr(*params), "numpy")
        model.lambdify(*params)
        for model, params in zip(models_list, params_matrix)
    ]
    def dy_dt(t, y):
        """Represents  \frac{dy}{dt}.

        y -- [y1,y2,y3,...] i.e. ( shape= (n,) ) """

        # N-D:
        b = np.concatenate((y, X(t))) # =[y,X(t)] =[y,X1(t),X2(t),...]
        # Older version with *b.T:
        return np.array([lamb_expr(*b) for lamb_expr in lamb_exprs])
    # Older (default RK45) method:
    # Yode = solve_ivp(dy_dt, (T[0], T[-1]), y0, t_eval=T, atol=0)  
    # Set min_step via prescribing maximum number of steps:
    if "max_ode_steps" in estimation_settings:
        max_steps = estimation_settings["max_ode_steps"]
    else:
        # max_steps = 10**6  # On laptop, this would need less than 3 seconds.
        max_steps = T.shape[0]*10**3  # Set to |timepoints|*1000.
    # Convert max_steps to min_step:
    min_step_from_max_steps = abs(T[-1] - T[0])/max_steps
    # The minimal min_step to avoid min step error in LSODA:
    min_step_error = 10**(-15)
    min_step = max(min_step_from_max_steps, min_step_error)  # Force them both.
    rtol = 10**(-4)
    atol = 10**(-6)
    # Yode = solve_ivp(dy_dt, (T[0], T[-1]), y0, t_eval=T, method="LSODA", rtol=rtol, atol=atol, min_step=min_step).y
    # Alternative LSODA using odeint (may be faster?):
    Yode = odeint(dy_dt, y0, T, rtol=rtol, atol=atol, tfirst=True, hmin=min_step).T 
    return Yode

def model_ode_error (params, model, X, Y, T, estimation_settings):
    """Defines mean squared error of solution to differential equation
    as the error metric.

        Input:
        - T is column of times at which samples in X and Y happen.
        - X are columns without features that are derived.
        - Y are columns of features that are derived via ode fitting.
    """
    model_list = [model]; params_matrix = [params] # 12multi conversion (temporary)
    try:
        # Next few lines strongly suppress any warnning messages 
        # produced by LSODA solver, called by ode() function.
        # Suppression further complicates if making log files (Tee):
        change_std2tee = False  # Normaly no need for this mess.
        if isinstance(sys.stdout, Tee):
            # In this case the real standard output (sys.stdout) is not
            # saved in original location sys.stdout. We have to obtain
            # it inside of Tee object (look module tee_so).
            tee_object = sys.stdout  # obtain Tee object that has sys.stdout
            std_output = tee_object.stdout  # Obtain sys.stdout.
            sys.stdout = std_output  # Change fake stdout to real stdout.
            change_std2tee = True  # Remember to change it back.
        def run_ode():
            return ode(model_list, params_matrix, T, X, y0=Y[:1],
                       **estimation_settings)  # Y[:1] if _ or Y[0] if |
        # Next line works only when sys.stdout is real. Thats why above.
        if isinstance(sys.stdout, stdout_type):
            with open(os.devnull, 'w') as f, mt.stdout_redirected(f):
                try:
                    odeY = run_ode()
                except Exception as error:
                    if estimation_settings["verbosity"] >= 1:
                        print("Inside ode(), preventing tee/IO error. Params at error:",
                            params, f"and {type(error)} with message:", error)
        else:
            odeY = run_ode()
        if change_std2tee: 
            sys.stdout = tee_object  # Change it back to fake stdout (tee).

        # odeY = odeY.T  # solve_ivp() returns in _ oposite (DxN) shape.
        odeY = odeY[0]  # If Y is landscape, i.e. _.
        if not odeY.shape == Y.shape:
            if estimation_settings["verbosity"] >= 3:
                print("The ODE solver did not found ys at all times -> returning default error.")
            if estimation_settings["verbosity"] >= 4:
                print(odeY.shape, Y.shape)
            return estimation_settings['default_error']
        try:
            res = np.mean((Y-odeY)**2)
            if estimation_settings["verbosity"] >= 4:
                print("succesfully returning now inside model_ode_error")
            if np.isnan(res) or np.isinf(res) or not np.isreal(res):
# #                print(model.expr, model.params, model.sym_params, model.sym_vars)
                return estimation_settings['default_error']
            return res
        except Exception as error:
            if estimation_settings["verbosity"] >= 1:
                print("Error in ode() in mean(Y-odeY): Params at error:", 
                    params, f"and {type(error)} with message:", error)
            return estimation_settings['default_error']

    except Exception as error:
        if estimation_settings["verbosity"] >= 1:
            print("Excepted an error inside ode() of model_ode_error.")
            print("Params at error:", params, 
                    f"and {type(error)} with message:", error)
            print("Returning default error. All is well.")
        return estimation_settings['default_error']

def hyperopt_fit (model, X, Y, T, p0, **estimation_settings):
    """Calls Hyperopt.
    Exists to make passing arguments to the objective function easier.

    Arguments:
        model, X, Y, T, p0, estimation_settings: Just like other
            optimizers, see DE_fit.
        estimation_settings (dict): Optional. Arguments to be passed
                to the parameter estimation. See the documentation of
                ProGED.fit_models for details about more generally
                available options (keys).
            Options specific for hyperopt_fit only (See Hyperopt's
                    documentation for more details.):
                hyperopt_algo (function): The search algorithom used
                    by Hyperopt. See 'algo' argument in hyperopt.fmin.
                    Defult: rand.suggest.
                hyperopt_max_evals (int): The maximum number of
                    evaluations of the objective function.
                    See 'max_evals' argument in hyperopt.fmin.
                    Default: 500.
                hyperopt_space_fn (function): Function used in
                    search space expression.
                    Read below for more info. Default: hp.uniform.
                hyperopt_space_args (hyperopt.pyll.base.Apply):
                    Arguments used in conjunction with
                    hyperopt_space_fn function call when specifying
                    the search space. 
                    Default: (lower_bound, upper_bound).
                hyperopt_space_kwargs (hyperopt.pyll.base.Apply): Same
                    as hyperopt_space_args except that it is dictionary
                    for optional arguments. Default: {}.

    In context to ProGED, I currently see possible personal
    configuration in one dimension only. This is because user cannot
    predict how many and which parameters will the random generator
    generate.
    
    One-dimensional configuration of search space is here specified
    by function called in the stochastic space parameter expression
    and by this expression's (also optional) arguments as described at:
    https://github.com/hyperopt/hyperopt/wiki/FMin#21-parameter-expressions
    at 0b49cde7c0.
    The function is specified via the `hyperopt_space_fn` setting and
    (optional) arguments are similarly specified via
    the `hyperopt_space_(kw)args` settings. As a result, this is
    called:
        hyperopt_space_fn('label_i-th_dim', *hyperopt_space_args,
                        **hyperopt_space_kwargs)
    to produce the 1-D search space which is then copied a few times
    into a n-dim list with distinct labels to avoid hyperopt error.
        E.g. if passing settings:
      estimation_settings["hyperopt_space_fn"]=hp.randint and
      estimation_settings["hyperopt_space_args"]=(lower_bound, upper_bound)
    in case of p0=(2.45, 6.543, 6.5),
    the search space will be:
    [hp.randint('C0', upper_bound),
     hp.randint('C1', upper_bound),
     hp.randint('C2', upper_bound)], since p0 is 3-D.
    
    When omitting arguments in stochastic expression, it defaults
    to arguments=(lower_bound, upper_bound), which are allways
    present inside of estimation_settings input. This default
    behaviour is prone to errors in combination of unknown space
    functions.

    List of space functions behaving well without specifying arguments:
        - hp.randint
        - hp.uniform (default)
        - hp.loguniform

    Defaults:
        If search space function or arguments are unspecified, then
        the 1-D space:
            hp.uniform('Ci', lower_bound, upper_bound)
        is used.
    """

    from hyperopt import hp, fmin, rand, pyll, Trials
    import hyperopt.pyll.stochastic
    verbosity = estimation_settings["verbosity"]
    lu_bounds = estimation_settings["lower_upper_bounds"]
    lower_bound, upper_bound = lu_bounds[0]+1e-30, lu_bounds[1]+1e-30

    space_fn = estimation_settings.get("hyperopt_space_fn", hp.uniform)
    if space_fn not in {hp.randint, hp.uniform, hp.loguniform}:
        if verbosity >= 1:
            print(
                f"hyperopt_fit's warnings: "
                f"Input estimation_settings[\"hyperopt_space_fn\"]={space_fn} "
                f"should be used carefully, since it is not recognized as the"
                f" member of the default configuration of the form"
                f" space_fn('label', low, high).\n"
                f"Therefore make sure the function is compatible with search"
                f" space arguments ( hyperopt_space_(kw)args ).\n"
                f"In doubt use one of:\n  - hp.randint\n  - hp.uniform\n"
                f"  - hp.loguniform")

    # User can specify one dimensional search space, which is then replicated.
    args = estimation_settings.get("hyperopt_space_args", ())
    kwargs = estimation_settings.get("hyperopt_space_kwargs", {})
    if args != () or kwargs != {}:
        space = [space_fn('C'+str(i), *args, **kwargs) for i in range(len(p0))]
    else:
        space = [space_fn('C'+str(i), lower_bound, upper_bound) for i in range(len(p0))]

    def objective(params):
        # First way for solution:
        params = [float(i) for i in params]  # Use float instead of np.int32.
        return estimation_settings["objective_function"](
            params, model, X, Y, T, estimation_settings)
    # Use user's hyperopt specifications or use the default ones:
    algo = estimation_settings.get("hyperopt_algo", rand.suggest)
    max_evals = estimation_settings.get("hyperopt_max_evals", 500)
    timeout = estimation_settings["timeout"]

    # My testing code. Delete this block:
    # if str(model.expr) == "C0*exp(C1*n)":
    #     estimation_settings["timeout"] = estimation_settings["timeout_privilege"]
    #     max_evals = max_evals*10
    #     print("This model is privileged.")

    if verbosity >= 3:
        print(f"Hyperopt will run with specs:\n"
              f"  - search space:\n" + "".join([str(i)+"\n" for i in space])
              # + f"  - algorithm: {algo}\n"
              + f"  - timeout: {timeout}\n  - max_evals: {max_evals}")
        print("A few points generated from the space specified:")
        for i in range(10):
            print(hyperopt.pyll.stochastic.sample(space))

    trials = Trials()
    best = fmin(
        fn=objective,
        space=space,
        algo=algo,
        trials=trials,
        timeout=timeout,
        max_evals=max_evals,
        rstate=np.random,
        verbose=(verbosity >= 1),
        )
    params = list(best.values())
    result = {"x": params, "fun": min(trials.losses())}
    if verbosity >= 3:
        print(result)
    return result

def DE_fit (model, X, Y, T, p0, **estimation_settings):
    """Calls scipy.optimize.differential_evolution. 
    Exists to make passing arguments to the objective function easier."""
    
    lu_bounds = estimation_settings["lower_upper_bounds"]
    lower_bound, upper_bound = lu_bounds[0]+1e-30, lu_bounds[1]+1e-30
    bounds = [[lower_bound, upper_bound] for i in range(len(p0))]

    start = time.perf_counter()
    def diff_evol_timeout(x=0, convergence=0):
        now = time.perf_counter()
        if (now-start) > estimation_settings["timeout"]:
            if estimation_settings['verbosity'] >= 1:
                print("Time out!!!")
            return True
        else:
            return False
    
    if estimation_settings["verbosity"] >= 4:
        print("inside DE_fit")
    return differential_evolution(
        estimation_settings["objective_function"],
        bounds,
        args=[model, X, Y, T, estimation_settings],
        callback=diff_evol_timeout, 
        **estimation_settings["optimizer_settings"])

def min_fit (model, X, Y):
    """Calls scipy.optimize.minimize. Exists to make passing arguments to the objective function easier."""
    
    return minimize(optimization_wrapper, model.params, args = (model, X, Y))

OPTIMIZER_LIBRARY = {"differential_evolution": DE_fit, "hyperopt": hyperopt_fit, "minimize": min_fit}


def find_parameters (model, X, Y, T, **estimation_settings):
    """Calls the appropriate fitting function. 
    
    TODO: 
        add method name input, matching to a dictionary of fitting methods.
    """
#    try:
#        popt, pcov = curve_fit(model.evaluate, X, Y, p0=model.params, check_finite=True)
#    except RuntimeError:
#        popt, pcov = model.params, 0
#    opt_params = popt; othr = pcov

    task_type = estimation_settings["task_type"]
    if task_type == "algebraic":
        estimation_settings["objective_function"] = model_error
    elif task_type == "differential":
        estimation_settings["objective_function"] = model_ode_error
#     elif task_type == "differential_surrogate":
#         estimation_settings["objective_function"] = meta_model_ode_error
    elif task_type == "integer-algebraic":
        estimation_settings["objective_function"] = (
            lambda params, model, X, Y, _T, estimation_settings:
                model_error(np.round(params), model, X, Y, _T=None,
                            estimation_settings=estimation_settings))
    else:
        types_string = "\", \"".join(TASK_TYPES)
        raise ValueError("Variable task_type has unsupported value "
                f"\"{task_type}\", while list of possible values: "
                f"\"{types_string}\".")


    res = OPTIMIZER_LIBRARY[estimation_settings['optimizer']](
        model, X, Y, T, p0=model.params, **estimation_settings)
    # res = DE_fit(model, X, Y, T, p0=model.params, **estimation_settings)


#    res = min_fit (model, X, Y)
#    opt_params = res.x; othr = res
    
    return res

class ParameterEstimator:
    """Wraps the entire parameter estimation, so that we can pass the map function in fit_models
        a callable with only a single argument.
        Also checks some basic requirements, suich as minimum and maximum number of parameters.
        
        TODO:
            add inputs to make requirements flexible
            add verbosity input
        Input:
            estimation_settings: Dictionary with multiple parameters
                that determine estimation process more specifically.
    """
    def __init__(self, data, target_variable_index, time_index, estimation_settings):
        #data = np.atleast_2d(data)
        var_mask = np.ones(data.shape[-1], bool)
        var_mask[target_variable_index] = False
        if estimation_settings["task_type"] == "differential":
            var_mask[time_index] = False
            self.T = data[:, time_index]
        else:
            self.T = None
            
        self.X = data[:, var_mask]
        self.Y = data[:, target_variable_index]
        self.estimation_settings = estimation_settings
        
    def fit_one (self, model):
        if self.estimation_settings["verbosity"] > 0:
            print("Estimating model " + str(model.expr))
        try:
            if len(model.params) > self.estimation_settings["max_constants"]:
                pass
            elif len(model.params) < 1:
                model.set_estimated({"x":[], "fun": model_error_general(
                    [], model, self.X, self.Y, self.T, **self.estimation_settings)})
            else:
                res = find_parameters(model, self.X, self.Y, self.T,
                                     **self.estimation_settings)
                model.set_estimated(res)
                if self.estimation_settings["verbosity"] >= 3:
                    print(res, type(res["x"]), type(res["x"][0]))
        except Exception as error:
            if self.estimation_settings["verbosity"] >= 1:
                print((f"Excepted an error inside fit_one: Of type "
                        f"{type(error)} and message:{error}!! \nModel:"), model)
            model.set_estimated({}, valid=False)

        if self.estimation_settings["verbosity"] > 0:
            print(f"model: {str(model.get_full_expr()):<70}; "
                    + f"p: {model.p:<23}; "
                    + f"error: {model.get_error()}")

        return model
    
def fit_models (
    models,
    data,
    target_variable_index,
    time_index=None,
    pool_map=map,
    verbosity=0,
    task_type="algebraic",
    default_error = 10**9,
    estimation_settings={}
    ):
    """Performs parameter estimation on given models. Main interface to the module.
    
    Supports parallelization by passing it a pooled map callable.
    
    Arguments:
        models (ModelBox): Instance of ModelBox, containing the models to be fitted. 
        data (numpy.array): Input data of shape N x M, where N is the number of samples 
            and M is the number of variables.
        target_variable_index (int): Index of column in data that belongs to the target variable.
        time_index (int): Index of column in data that belongs to measurement of time. 
                Required for differential equations, None otherwise.
        pool_map (function): Map function for parallelization. Example use with 8 workers:
                from multiprocessing import Pool
                pool = Pool(8)
                fit_models (models, data, -1, pool_map = pool.map)
        verbosity (int): Level of printout desired. 0: none, 1: info, 2+: debug.
        task_type (str): Type of equations, e.g. "algebraic" or "differential", that
            equation discovery algorithm tries to discover.
        estimation_settings (dict): Dictionary where majority of optional arguments is stored
                and where additional optional arguments can be passed to lower level parts of 
                equation discovery.
            arguments that can be passed via estimation_settings dictionary:
                max_constants (int): Maximum number of free constants allowed. For the sake of computational
                    efficiency, models exceeding this constraint are ignored. Default: 5.
                timeout (float): Maximum time in seconds consumed for whole 
                    minimization optimization process, e.g. for differential evolution, that 
                    is performed for each model.
                lower_upper_bounds (tuple[float]): Pair, i.e. tuple of lower and upper
                    bound used to specify the boundaries of optimization, e.g. of 
                    differential evolution.
                max_ode_steps (int): Maximum number of steps used in one run of LSODA solver.
    """
    estimation_settings_preset = {
        "task_type": task_type,
        "verbosity": verbosity,
        "timeout": np.inf,
        "lower_upper_bounds": (-30, 30),
        "optimizer": 'differential_evolution',
<<<<<<< HEAD
        "default_error": 10**9,
        "max_constants": 5,
        "optimizer_settings" : {"maxiter": 100, "popsize": 10, "polish": True}
=======
        "default_error": default_error,
        "max_constants": 5
>>>>>>> 8437b03b
        }
    estimation_settings_preset.update(estimation_settings)
    estimation_settings = estimation_settings_preset
    estimator = ParameterEstimator(data, target_variable_index, time_index, estimation_settings)
    
    return ModelBox(dict(zip(models.keys(), list(pool_map(estimator.fit_one, models.values())))))



if __name__ == "__main__":
    print("--- parameter_estimation.py test --- ")
    np.random.seed(2)
    
    from pyDOE import lhs
    from generators.grammar import GeneratorGrammar
    from generate import generate_models

    def testf (x):
        return 3*x[:,0]*x[:,1]**2 + 0.5
    
    X = lhs(2, 10)*5
    X = X.reshape(-1, 2)
    y = testf(X).reshape(-1,1)
    data = np.hstack((X,y))
    
    grammar = GeneratorGrammar("""S -> S '+' T [0.4] | T [0.6]
                              T -> 'C' [0.6] | T "*" V [0.4]
                              V -> 'x' [0.5] | 'y' [0.5]""")
    symbols = {"x":['x', 'y'], "start":"S", "const":"C"}
    N = 10
    
    models = generate_models(grammar, symbols, strategy_settings = {"N":10})
    
    models = fit_models(models, data, target_variable_index=-1, task_type="algebraic")
    print(models)
<|MERGE_RESOLUTION|>--- conflicted
+++ resolved
@@ -575,14 +575,8 @@
         "timeout": np.inf,
         "lower_upper_bounds": (-30, 30),
         "optimizer": 'differential_evolution',
-<<<<<<< HEAD
-        "default_error": 10**9,
-        "max_constants": 5,
-        "optimizer_settings" : {"maxiter": 100, "popsize": 10, "polish": True}
-=======
         "default_error": default_error,
         "max_constants": 5
->>>>>>> 8437b03b
         }
     estimation_settings_preset.update(estimation_settings)
     estimation_settings = estimation_settings_preset
