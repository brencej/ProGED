# -*- coding: utf-8 -*-
"""
Methods for estimating model parameters. Currently implemented for algebraic and differential equations.
Optimization methods available are differential evolution, hyperopt.

Methods:
    fit_models: Performs parameter estimation on given models. Main interface to the module.
"""

import os
import sys
import time
import numpy as np
import sympy as sp

from scipy.optimize import differential_evolution, minimize
from scipy.interpolate import interp1d
from scipy.integrate import solve_ivp, odeint

# from sklearn import ensemble #, tree  # Left for gitch_doctor metamodel
from _io import TextIOWrapper as stdout_type
import ProGED.mute_so as mt
from ProGED.examples.tee_so import Tee
from ProGED.model_box import ModelBox
from ProGED.task import TASK_TYPES


# from ProGED.optimizers import DE_fit, DE_fit_metamodel, hyperopt_fit, min_fit
# glitch-doctor downloaded from github:
# from ProGED.glitch_doctor.metamodel import Metamodel
# import ProGED.glitch_doctor.metamodel.Metamodel
# import ProGED.glitch_doctor.model.Model

import warnings
warnings.filterwarnings("ignore", message="divide by zero encountered in divide")
warnings.filterwarnings("ignore", message="divide by zero encountered in true_divide")
warnings.filterwarnings("ignore", message="invalid value encountered in power")
warnings.filterwarnings("ignore", message="invalid value encountered in sqrt")
warnings.filterwarnings("ignore", message="invalid value encountered in double_scalars")
warnings.filterwarnings("ignore", message="overflow encountered in exp")
warnings.filterwarnings("ignore", message="overflow encountered in square")
warnings.filterwarnings("ignore", message="overflow encountered in double_scalars")


class ParameterEstimator:
    """ Wraps the entire parameter estimation, so that we can pass the map function in fit_models
        a callable with only a single argument.
        Also checks some basic requirements, such as minimum and maximum number of parameters.

        TODO:
            add inputs to make requirements flexible
            add verbosity input
    """

    def __init__(self, data, task_type, estimation_settings):

<<<<<<< HEAD
        TASK_TYPES = ["algebraic", "differential", "integer-algebraic"]
        target_index = estimation_settings["target_variable_index"]
        time_index = estimation_settings["time_index"]

        # setup of the mask for the data columns
        var_mask = np.ones(data.shape[-1], bool)
=======
def model_error (params, model, X, Y, _T=None, estimation_settings=None):
    """Defines mean squared error as the error metric."""
    try:
        verbosity = estimation_settings['verbosity']
        testY = model.evaluate(X, *params)
        res = np.mean((Y-testY)**2)
        if np.isnan(res) or np.isinf(res) or not np.isreal(res):
            if verbosity >= 3:
                print("isnan, isinf, isreal =", np.isnan(res), 
                        np.isinf(res), not np.isreal(res))
                print(model.expr, model.params, model.sym_params, model.sym_vars)
            return estimation_settings['default_error']
        if verbosity >= 3:
            print("Function model_error did not encounter any "
                "errors, the output *square error/loss* is legit.")
        return res
    except Exception as error:
        if verbosity >= 2:
            print("model_error: Params at error:", params,
                  f"and {type(error)} with message:", error)
        if verbosity >= 1:
            print(f"Program is returning default_error:"
                    f"{estimation_settings['default_error']}")
        return estimation_settings['default_error']
>>>>>>> 34b41713

        ## a. set parameter estimation for differential equations
        if task_type == "differential":

            # check if all required variables are defined
            if time_index is None:
                raise ValueError("\nVariable time_index has to be defined when task_type = differential.\n")
            if target_index is None and estimation_settings["objective_settings"]["simulate_separately"]:
                raise ValueError("\nVariable target_variable_index has to be defined when simulate_separately = true.\n")

            # set parameter estimator values
            estimation_settings["objective_function"] = model_ode_error
            var_mask[[time_index, target_index]] = False
            self.X = data[:, var_mask]
            self.T = data[:, time_index]
            if estimation_settings["objective_settings"]["simulate_separately"] or estimation_settings["target_variable_index"]:
                self.Y = data[:, estimation_settings["target_variable_index"]]
            else:
                self.Y = None

        ## b. set parameter estimation for algebraic and integer-algebraic equations
        elif task_type == "algebraic" or task_type == "integer-algebraic":

            # check if all required variables are defined
            if estimation_settings["target_variable_index"] is None:
                raise ValueError("\nVariable target_variable_index has to be defined when task_type = algebraic.\n")

            # set parameter estimator values
            var_mask[target_index] = False
            self.X = data[:, var_mask]
            self.Y = data[:, target_index]
            self.T = None
            estimation_settings["objective_function"] = model_error

        ## c. raise error if the task_type doesnt exist
        else:
            types_string = "\", \"".join(TASK_TYPES)
            raise ValueError("Variable task_type has unsupported value "
                             f"\"{task_type}\", while list of possible values: "
                             f"\"{types_string}\".")

        ## additional settings for integer-algebraic equations
        if task_type == "integer-algebraic":
            estimation_settings["objective_function"] = (
                lambda params, model, X, Y, _T, estimation_settings:
                    model_error(np.round(params), model, X, Y, _T=None, estimation_settings=estimation_settings))

        ##
        self.estimation_settings = estimation_settings
        self.verbosity = estimation_settings["verbosity"]


    def fit_one (self, model):
        # fits one model within the models dictionary

        OPTIMIZER_TYPES = {"differential_evolution": DE_fit, "hyperopt": hyperopt_fit, "minimize": min_fit}

        if self.verbosity > 0:
            print("Estimating model: " + str(model.expr))
        try:

            ## a. check requirements
            if len(model.params) > self.estimation_settings["max_constants"]:
                print("Model skipped. More model parameters than allowed (check max constant).")
                pass
            elif len(model.params) < 1:
                model.set_estimated({"x":[], "fun": model_error_general(
                    [], model, self.X, self.Y, self.T, **self.estimation_settings)})

            ## b. estimate parameters
            else:
                optimizer = OPTIMIZER_TYPES[self.estimation_settings['optimizer']]
                # (info) include all parameters, including potential initial values in the partially observed scenarios.
                model_params = model.get_all_params()
                t1 = time.time()
                res = optimizer(model, self.X, self.Y, self.T, p0=model_params, **self.estimation_settings)
                t2 = time.time()
                res["time"] = t2-t1
                model.set_estimated(res)
                if self.estimation_settings["verbosity"] >= 2:
                    print(res, type(res["x"]), type(res["x"][0]))

        except Exception as error:
            if self.estimation_settings["verbosity"] >= 1:
                print(f"Excepted an error inside fit_one: Of type {type(error)} and message:{error}! \nModel:", model)
            model.set_estimated({}, valid=False)

        if self.estimation_settings["verbosity"] > 0:
            print(f"model: {str(model.full_expr()):<70}; p: {model.p:<23}; error: {model.get_error()}")

        return model


def fit_models(models, data, task_type="algebraic", pool_map=map, estimation_settings={}):
    """
    Performs parameter estimation on given models. Main interface to the module.
    Supports parallelization by passing it a pooled map callable.

    Arguments:
        models (ModelBox): Instance of ModelBox, containing the models to be fitted.
        data (numpy.array): Input data of shape N x M, where N is the number of samples
            and M is the number of variables.
        task_type (str): Type of equations, e.g. "algebraic" or "differential", that
            equation discovery algorithm tries to discover.

        pool_map (function): Map function for parallelization. Example use with 8 workers:
                from multiprocessing import Pool
                pool = Pool(8)
                fit_models (models, data, -1, pool_map = pool.map)

        estimation_settings (dict): Dictionary where majority of optional arguments is stored
                and where additional optional arguments can be passed to lower level parts of
                equation discovery.

            arguments that can be passed via estimation_settings dictionary:
                target_variable_index (int): Index of column in data that belongs to the target variable. If None,
                         all variables are considered targets (e.g. for systems ODE).
                time_index (int): Index of column in data that belongs to measurement of time.
                        Required for differential equations, None otherwise.
                max_constants (int): Maximum number of free constants allowed. For the sake of computational
                    efficiency, models exceeding this constraint are ignored. Default: 5.
                timeout (float): Maximum time in seconds consumed for whole
                    minimization optimization process, e.g. for differential evolution, that
                    is performed for each model.
                lower_upper_bounds (tuple[float]): Pair, i.e. tuple of lower and upper
                    bound used to specify the boundaries of optimization, e.g. of
                    differential evolution.
                default_error: if the error for objective function could not be calculated, use this default.
                objective_settings: settings for odeint (scipy.integrate documentation)
                optimizer_settings: settings for differential_evolution (scipy.optimize documentation)
                verbosity (int): Level of printout desired. 0: none, 1: info, 2+: debug.
    """

    objective_settings_preset = {
        "atol": 10 ** (-6),
        "rtol": 10 ** (-4),
        "max_step": 10 ** 3,
        "use_jacobian": True,
        "teacher_forcing": False,
        "simulate_separately": False}

    optimizer_settings_preset = {
        "lower_upper_bounds": (-10, 10),
        "default_error": 10 ** 9,
        "strategy": 'rand1bin',
        "f": 0.45,
        "cr": 0.88,
        "max_iter": 500,
        "pop_size": 50,
        "atol": 0.01,
        "tol": 0.01
    }

    estimation_settings_preset = {
        "target_variable_index": None,
        "time_index": None,
        "max_constants": 5,
        "optimizer": 'differential_evolution',
        "observed": models.observed,
        "optimizer_settings": optimizer_settings_preset,
        "objective_settings": objective_settings_preset,
        "default_error": 10 ** 9,
        "timeout": np.inf,
        "verbosity": 1,
        "iter": 0,
        }

    estimation_settings_preset.update(estimation_settings)

    if "objective_settings" in estimation_settings:
        objective_settings_preset.update(estimation_settings["objective_settings"])
        estimation_settings_preset["objective_settings"] = dict(objective_settings_preset)
    if "optimizer_settings" in estimation_settings:
        optimizer_settings_preset.update(estimation_settings["optimizer_settings"])
        estimation_settings_preset["optimizer_settings"] = dict(optimizer_settings_preset)

    estimation_settings = dict(estimation_settings_preset)
    estimation_settings["objective_settings"]["verbosity"] = estimation_settings["verbosity"]
    estimation_settings["task_type"] = task_type
    estimator = ParameterEstimator(data, task_type, estimation_settings)

    return ModelBox(dict(zip(models.keys(), list(pool_map(estimator.fit_one, models.values())))))


def DE_fit (model, X, Y, T, p0, **estimation_settings):
    """Calls scipy.optimize.differential_evolution."""

    lu_bounds = estimation_settings['optimizer_settings']['lower_upper_bounds']
    lower_bound, upper_bound = lu_bounds[0]+1e-30, lu_bounds[1]+1e-30
    bounds = [[lower_bound, upper_bound] for i in range(len(p0))]

    start = time.perf_counter()
    def diff_evol_timeout(x=0, convergence=0):
        now = time.perf_counter()
        if (now-start) > estimation_settings["timeout"]:
            if estimation_settings['verbosity'] >= 1:
                print("Time out!")
            return True
        else:
            return False

    return differential_evolution(func=estimation_settings["objective_function"],
                                  bounds=bounds,
                                  callback=diff_evol_timeout,
                                  args=[model, X, Y, T, estimation_settings],
                                  maxiter=estimation_settings["optimizer_settings"]["max_iter"],
                                  strategy=estimation_settings["optimizer_settings"]["strategy"],
                                  popsize=estimation_settings["optimizer_settings"]["pop_size"],
                                  mutation=(estimation_settings["optimizer_settings"]["f"], 1),
                                  recombination=estimation_settings["optimizer_settings"]["cr"],
                                  tol=estimation_settings["optimizer_settings"]["tol"],
                                  atol=estimation_settings["optimizer_settings"]["atol"])

def model_ode_error(params, model, X, Y, T, estimation_settings):
    """Defines mean squared error of solution to differential equation as the error metric.

        Input:
        - T is column of times at which samples in X and Y happen.
        - X are columns of data (without potential target variables/columns).
        - Y are columns of data that correspond to target variables: features that are derived via ode fitting.
    """

    model.set_params(params, split=True)

    # check the parameter estimation process if needed
    if estimation_settings["verbosity"] > 1:
        estimation_settings["iter"] += 1
        print('Iter ' + str(estimation_settings["iter"]))
        print(params)

    try:
        # simulate
        # Next few lines strongly suppress any warnning messages
        # produced by LSODA solver, called by ode() function.
        # Suppression further complicates if making log files (Tee):
        change_std2tee = False  # Normaly no need for this mess.
        if isinstance(sys.stdout, Tee):
            # In this case the real standard output (sys.stdout) is not
            # saved in original location sys.stdout. We have to obtain
            # it inside of Tee object (look module tee_so).
            tee_object = sys.stdout  # obtain Tee object that has sys.stdout
            std_output = tee_object.stdout  # Obtain sys.stdout.
            sys.stdout = std_output  # Change fake stdout to real stdout.
            change_std2tee = True  # Remember to change it back.

        def run_ode():
            return ode(model, params, T, X, Y, **estimation_settings["objective_settings"])

        # Next line works only when sys.stdout is real. Thats why above.
        if isinstance(sys.stdout, stdout_type):
            with open(os.devnull, 'w') as f, mt.stdout_redirected(f):
                try:
                    simX = run_ode()
                except Exception as error:
                    if estimation_settings["verbosity"] >= 1:
                        print("Inside ode(), preventing tee/IO error. Params at error:",
                              params, f"and {type(error)} with message:", error)
        else:
            simX = run_ode()
        if change_std2tee:
            sys.stdout = tee_object  # Change it back to fake stdout (tee).

        # b. calculate the objective (MSE of the fit)
        if estimation_settings["objective_settings"]["simulate_separately"]:
            res = np.mean((Y - simX.reshape(-1))**2)
        else:
            res = np.mean((X - simX)**2)

        if np.isnan(res) or np.isinf(res) or not np.isreal(res):
            if estimation_settings["verbosity"] > 1:
                print("Objective error is nan, inf or unreal. Returning default error.")
            return estimation_settings['default_error']

    except Exception as error:
        print("\nError within model_ode_error().\n", error)

    return res



def ode(model, params, T, X, Y, **objective_settings):
    """Solve system of ODEs defined by equations in models_list.

    Raise error if input is incompatible.
        Input:
            model -- list (not dictionary) of models that e.g. generate_models() generates.
            params -- list of lists or ndarrays of parameters for corresponding models.
            X_data -- 2-dim array (matrix) i.e. X = [X[0,:], X[1,:],...].
            T -- (1-dim) array, i.e. of shape (N,)
            max_ode_steps -- maximal number of steps inside ODE solver to determine the minimal step size inside ODE solver.
        Outputs:
            Solution of ODE evaluated at times T.
    """

    # a. Check input
    if not (X.ndim == 2):
        raise TypeError("Function ode's defined error: Input arguments are not in required form! \n"
                        "data is a 2D matrix: {}, \n".format(str(X.ndim == 2)))
    elif not T.shape[0] == X.shape[0]:
        raise IndexError("Number of samples in time column and data matrix does not match.")


    # b. Settings for simulations

    # b.1 Set min_step
    """  optional: Set min_step via prescribing maximum number of steps:
    if "max_steps" in objective_settings:
        max_steps = objective_settings["max_steps"]
    else:
        # max_steps = 10**6  # On laptop, this would need less than 3 seconds.
        max_steps = T.shape[0] * 10 ** 3  # Set to |timepoints|*1000.
    # Convert max_steps to min_step:
    min_step_from_max_steps = abs(T[-1] - T[0]) / max_steps
    # The minimal min_step to avoid min step error in LSODA:
    min_step_error = 10 ** (-15)
    min_step = max(min_step_from_max_steps, min_step_error)  # Force them both.
    """


    # b.2 set jacobian
    Jf = None
    if objective_settings["use_jacobian"]:
        J = model.lambdify_jacobian()
        def Jf(t, x):
            return J(*x)

    # b.3 get model function
    if objective_settings["simulate_separately"]:
        model_func = model.lambdify(list=True)[0]
    else:
        model_func = model.lambdify(list=True)

    # b.4 set initial values
    if Y is None:
        obs_idx = [model.sym_vars.index(sp.symbols(model.observed[i])) for i in range(len(model.observed))]
        hid_idx = np.full(len(model.sym_vars), True, dtype=bool)
        hid_idx[obs_idx] = False
        inits = np.empty(len(model.sym_vars))
        inits[obs_idx] = np.array([X[0]])
        inits[hid_idx] = model.initials
    else:
        hid_idx = np.full(Y.ndim, False, dtype=bool)
        inits = np.array([Y[0]])

    # b.5 interpolate data matrix
        X_interp = interp1d(T, X, axis=0, kind='cubic', fill_value="extrapolate")

    # b.6 set derivative functions either for or without teacher forcing
    if objective_settings["teacher_forcing"]:

        def dxdt(t, x):
            b = np.empty(len(model.sym_vars))
            b[hid_idx] = x[hid_idx]
            b[~hid_idx] = X_interp(t)
            return [model_func[i](*b) for i in range(len(model_func))]

    else:
        if Y is None:           # hasattr(model.expr, '__len__')?
            def dxdt(t, x):
                return [model_func[i](*x) for i in range(len(model_func))]
        else:
            def dxdt(t, x):
                b = np.concatenate((x, X_interp(t)))
                return [model_func(*b)]

    # c. simulate
    sim = odeint(dxdt, inits, T,
                rtol=objective_settings['rtol'], atol=objective_settings['atol'],
                Dfun=Jf, tfirst=True)

    # d. return simulation only for the observed state variables
    if not objective_settings["simulate_separately"]:
        sim = sim[:, ~hid_idx]

    return sim


def model_error(params, model, X, Y, _T=None, estimation_settings=None):
    """Defines mean squared error as the error metric."""

    try:
        verbosity = estimation_settings['verbosity']

        testY = model.evaluate(X, *params)
        res = np.mean((Y-testY)**2)

        if np.isnan(res) or np.isinf(res) or not np.isreal(res):
            if verbosity > 1:
                print("isnan, isinf, isreal =", np.isnan(res), np.isinf(res), not np.isreal(res))
                print(model.expr, model.params, model.sym_params, model.sym_vars)
            return estimation_settings['default_error']
        return res

    except Exception as error:
        if verbosity > 1:
            print("model_error: Params at error:", params, f"and {type(error)} with message:", error)
        if verbosity > 0:
            print(f"Program is returning default_error: {estimation_settings['default_error']}")
        return estimation_settings['default_error']


def model_error_general(params, model, X, Y, T, **estimation_settings):
    """Calculate error of model with given parameters in general with type of error given.
        Input = TODO:
    - X are columns without features that are derived.
    - Y are columns of features that are derived via ode fitting.
    - T is column of times at which samples in X and Y happen.
    - estimation_settings: look description of fit_models()
    """

    task_type = estimation_settings["task_type"]
    if task_type in ("algebraic", "integer-algebraic"):
        return model_error(params, model, X, Y, _T=None,
                            estimation_settings=estimation_settings)
    elif task_type == "differential":
        return model_ode_error(params, model, X, Y, T, estimation_settings)
    else:
        types_string = "\", \"".join(TASK_TYPES)
        raise ValueError("Variable task_type has unsupported value "
                f"\"{task_type}\", while list of possible values: "
                f"\"{types_string}\".")



def min_fit (model, X, Y):
    """Calls scipy.optimize.minimize. Exists to make passing arguments to the objective function easier."""
    return minimize(optimization_wrapper, model.params, args=(model, X, Y))

def hyperopt_fit (model, X, Y, T, p0, **estimation_settings):
    """Calls Hyperopt.
    Exists to make passing arguments to the objective function easier.

    Arguments:
        model, X, Y, T, p0, estimation_settings: Just like other
            optimizers, see DE_fit.
        estimation_settings (dict): Optional. Arguments to be passed
                to the parameter estimation. See the documentation of
                ProGED.fit_models for details about more generally
                available options (keys).
            Options specific for hyperopt_fit only (See Hyperopt's
                    documentation for more details.):
                hyperopt_algo (function): The search algorithom used
                    by Hyperopt. See 'algo' argument in hyperopt.fmin.
                    Defult: rand.suggest.
                hyperopt_max_evals (int): The maximum number of
                    evaluations of the objective function.
                    See 'max_evals' argument in hyperopt.fmin.
                    Default: 500.
                hyperopt_space_fn (function): Function used in
                    search space expression.
                    Read below for more info. Default: hp.uniform.
                hyperopt_space_args (hyperopt.pyll.base.Apply):
                    Arguments used in conjunction with
                    hyperopt_space_fn function call when specifying
                    the search space.
                    Default: (lower_bound, upper_bound).
                hyperopt_space_kwargs (hyperopt.pyll.base.Apply): Same
                    as hyperopt_space_args except that it is dictionary
                    for optional arguments. Default: {}.

    In context to ProGED, I currently see possible personal
    configuration in one dimension only. This is because user cannot
    predict how many and which parameters will the random generator
    generate.

    One-dimensional configuration of search space is here specified
    by function called in the stochastic space parameter expression
    and by this expression's (also optional) arguments as described at:
    https://github.com/hyperopt/hyperopt/wiki/FMin#21-parameter-expressions
    at 0b49cde7c0.
    The function is specified via the `hyperopt_space_fn` setting and
    (optional) arguments are similarly specified via
    the `hyperopt_space_(kw)args` settings. As a result, this is
    called:
        hyperopt_space_fn('label_i-th_dim', *hyperopt_space_args,
                        **hyperopt_space_kwargs)
    to produce the 1-D search space which is then copied a few times
    into a n-dim list with distinct labels to avoid hyperopt error.
        E.g. if passing settings:
      estimation_settings["hyperopt_space_fn"]=hp.randint and
      estimation_settings["hyperopt_space_args"]=(lower_bound, upper_bound)
    in case of p0=(2.45, 6.543, 6.5),
    the search space will be:
    [hp.randint('C0', upper_bound),
     hp.randint('C1', upper_bound),
     hp.randint('C2', upper_bound)], since p0 is 3-D.

    When omitting arguments in stochastic expression, it defaults
    to arguments=(lower_bound, upper_bound), which are allways
    present inside of estimation_settings input. This default
    behaviour is prone to errors in combination of unknown space
    functions.

    List of space functions behaving well without specifying arguments:
        - hp.randint
        - hp.uniform (default)
        - hp.loguniform

    Defaults:
        If search space function or arguments are unspecified, then
        the 1-D space:
            hp.uniform('Ci', lower_bound, upper_bound)
        is used.
    """

    from hyperopt import hp, fmin, rand, pyll, Trials
    import hyperopt.pyll.stochastic
    verbosity = estimation_settings["verbosity"]
    lu_bounds = estimation_settings["lower_upper_bounds"]
    lower_bound, upper_bound = lu_bounds[0]+1e-30, lu_bounds[1]+1e-30

    space_fn = estimation_settings.get("hyperopt_space_fn", hp.uniform)
    if space_fn not in {hp.randint, hp.uniform, hp.loguniform}:
        if verbosity >= 1:
            print(
                f"hyperopt_fit's warnings: "
                f"Input estimation_settings[\"hyperopt_space_fn\"]={space_fn} "
                f"should be used carefully, since it is not recognized as the"
                f" member of the default configuration of the form"
                f" space_fn('label', low, high).\n"
                f"Therefore make sure the function is compatible with search"
                f" space arguments ( hyperopt_space_(kw)args ).\n"
                f"In doubt use one of:\n  - hp.randint\n  - hp.uniform\n"
                f"  - hp.loguniform")

    # User can specify one dimensional search space, which is then replicated.
    args = estimation_settings.get("hyperopt_space_args", ())
    kwargs = estimation_settings.get("hyperopt_space_kwargs", {})
    if args != () or kwargs != {}:
        space = [space_fn('C'+str(i), *args, **kwargs) for i in range(len(p0))]
    else:
        space = [space_fn('C'+str(i), lower_bound, upper_bound) for i in range(len(p0))]

    def objective(params):
        # First way for solution:
        params = [float(i) for i in params]  # Use float instead of np.int32.
        return estimation_settings["objective_function"](
            params, model, X, Y, T, estimation_settings)
    # Use user's hyperopt specifications or use the default ones:
    algo = estimation_settings.get("hyperopt_algo", rand.suggest)
    max_evals = estimation_settings.get("hyperopt_max_evals", 500)
    timeout = estimation_settings["timeout"]

    # My testing code. Delete this block:
    # if str(model.expr) == "C0*exp(C1*n)":
    #     estimation_settings["timeout"] = estimation_settings["timeout_privilege"]
    #     max_evals = max_evals*10
    #     print("This model is privileged.")

    if verbosity >= 3:
        print(f"Hyperopt will run with specs:\n"
              f"  - search space:\n" + "".join([str(i)+"\n" for i in space])
              # + f"  - algorithm: {algo}\n"
              + f"  - timeout: {timeout}\n  - max_evals: {max_evals}")
        print("A few points generated from the space specified:")
        for i in range(10):
            print(hyperopt.pyll.stochastic.sample(space))

    trials = Trials()
    best = fmin(
        fn=objective,
        space=space,
        algo=algo,
        trials=trials,
        timeout=timeout,
        max_evals=max_evals,
        rstate=np.random,
        verbose=(verbosity >= 1),
        )
    params = list(best.values())
    result = {"x": params, "fun": min(trials.losses())}
    if verbosity >= 3:
        print(result)
    return result

<<<<<<< HEAD
=======
def DE_fit (model, X, Y, T, p0, **estimation_settings):
    """Calls scipy.optimize.differential_evolution. 
    Exists to make passing arguments to the objective function easier."""
    
    lu_bounds = estimation_settings["lower_upper_bounds"]
    lower_bound, upper_bound = lu_bounds[0]+1e-30, lu_bounds[1]+1e-30
    bounds = [[lower_bound, upper_bound] for i in range(len(p0))]

    start = time.perf_counter()
    def diff_evol_timeout(x=0, convergence=0):
        now = time.perf_counter()
        if (now-start) > estimation_settings["timeout"]:
            if estimation_settings['verbosity'] >= 1:
                print("Time out!!!")
            return True
        else:
            return False
    
    if estimation_settings["verbosity"] >= 4:
        print("inside DE_fit")
    return differential_evolution(
        estimation_settings["objective_function"],
        bounds,
        args=[model, X, Y, T, estimation_settings],
        callback=diff_evol_timeout, 
        **estimation_settings["optimizer_settings"])

def min_fit (model, X, Y):
    """Calls scipy.optimize.minimize. Exists to make passing arguments to the objective function easier."""
    
    return minimize(optimization_wrapper, model.params, args = (model, X, Y))

OPTIMIZER_LIBRARY = {"differential_evolution": DE_fit, "hyperopt": hyperopt_fit, "minimize": min_fit}


def find_parameters (model, X, Y, T, **estimation_settings):
    """Calls the appropriate fitting function. 
    
    TODO: 
        add method name input, matching to a dictionary of fitting methods.
    """
#    try:
#        popt, pcov = curve_fit(model.evaluate, X, Y, p0=model.params, check_finite=True)
#    except RuntimeError:
#        popt, pcov = model.params, 0
#    opt_params = popt; othr = pcov

    task_type = estimation_settings["task_type"]
    if task_type == "algebraic":
        estimation_settings["objective_function"] = model_error
    elif task_type == "differential":
        estimation_settings["objective_function"] = model_ode_error
#     elif task_type == "differential_surrogate":
#         estimation_settings["objective_function"] = meta_model_ode_error
    elif task_type == "integer-algebraic":
        estimation_settings["objective_function"] = (
            lambda params, model, X, Y, _T, estimation_settings:
                model_error(np.round(params), model, X, Y, _T=None,
                            estimation_settings=estimation_settings))
    else:
        types_string = "\", \"".join(TASK_TYPES)
        raise ValueError("Variable task_type has unsupported value "
                f"\"{task_type}\", while list of possible values: "
                f"\"{types_string}\".")


    res = OPTIMIZER_LIBRARY[estimation_settings['optimizer']](
        model, X, Y, T, p0=model.params, **estimation_settings)
    # res = DE_fit(model, X, Y, T, p0=model.params, **estimation_settings)


#    res = min_fit (model, X, Y)
#    opt_params = res.x; othr = res
    
    return res

class ParameterEstimator:
    """Wraps the entire parameter estimation, so that we can pass the map function in fit_models
        a callable with only a single argument.
        Also checks some basic requirements, suich as minimum and maximum number of parameters.
        
        TODO:
            add inputs to make requirements flexible
            add verbosity input
        Input:
            estimation_settings: Dictionary with multiple parameters
                that determine estimation process more specifically.
    """
    def __init__(self, data, target_variable_index, time_index, estimation_settings):
        #data = np.atleast_2d(data)
        var_mask = np.ones(data.shape[-1], bool)
        var_mask[target_variable_index] = False
        if estimation_settings["task_type"] == "differential":
            var_mask[time_index] = False
            self.T = data[:, time_index]
        else:
            self.T = None
            
        self.X = data[:, var_mask]
        self.Y = data[:, target_variable_index]
        self.estimation_settings = estimation_settings
        
    def fit_one (self, model):
        if self.estimation_settings["verbosity"] > 0:
            print("Estimating model " + str(model.expr))
        try:
            if len(model.params) > self.estimation_settings["max_constants"]:
                pass
            elif len(model.params) < 1:
                model.set_estimated({"x":[], "fun": model_error_general(
                    [], model, self.X, self.Y, self.T, **self.estimation_settings)})
            else:
                res = find_parameters(model, self.X, self.Y, self.T,
                                     **self.estimation_settings)
                model.set_estimated(res)
                if self.estimation_settings["verbosity"] >= 3:
                    print(res, type(res["x"]), type(res["x"][0]))
        except Exception as error:
            if self.estimation_settings["verbosity"] >= 1:
                print((f"Excepted an error inside fit_one: Of type "
                        f"{type(error)} and message:{error}!! \nModel:"), model)
            model.set_estimated({}, valid=False)

        if self.estimation_settings["verbosity"] > 0:
            print(f"model: {str(model.get_full_expr()):<70}; "
                    + f"p: {model.p:<23}; "
                    + f"error: {model.get_error()}")

        return model
    
def fit_models (
    models,
    data,
    target_variable_index,
    time_index=None,
    pool_map=map,
    verbosity=0,
    task_type="algebraic",
    default_error = 10**9,
    estimation_settings={}
    ):
    """Performs parameter estimation on given models. Main interface to the module.
    
    Supports parallelization by passing it a pooled map callable.
    
    Arguments:
        models (ModelBox): Instance of ModelBox, containing the models to be fitted. 
        data (numpy.array): Input data of shape N x M, where N is the number of samples 
            and M is the number of variables.
        target_variable_index (int): Index of column in data that belongs to the target variable.
        time_index (int): Index of column in data that belongs to measurement of time. 
                Required for differential equations, None otherwise.
        pool_map (function): Map function for parallelization. Example use with 8 workers:
                from multiprocessing import Pool
                pool = Pool(8)
                fit_models (models, data, -1, pool_map = pool.map)
        verbosity (int): Level of printout desired. 0: none, 1: info, 2+: debug.
        task_type (str): Type of equations, e.g. "algebraic" or "differential", that
            equation discovery algorithm tries to discover.
        estimation_settings (dict): Dictionary where majority of optional arguments is stored
                and where additional optional arguments can be passed to lower level parts of 
                equation discovery.
            arguments that can be passed via estimation_settings dictionary:
                max_constants (int): Maximum number of free constants allowed. For the sake of computational
                    efficiency, models exceeding this constraint are ignored. Default: 5.
                timeout (float): Maximum time in seconds consumed for whole 
                    minimization optimization process, e.g. for differential evolution, that 
                    is performed for each model.
                lower_upper_bounds (tuple[float]): Pair, i.e. tuple of lower and upper
                    bound used to specify the boundaries of optimization, e.g. of 
                    differential evolution.
                max_ode_steps (int): Maximum number of steps used in one run of LSODA solver.
    """
    estimation_settings_preset = {
        "task_type": task_type,
        "verbosity": verbosity,
        "timeout": np.inf,
        "lower_upper_bounds": (-30, 30),
        "optimizer": 'differential_evolution',
        "default_error": default_error,
        "max_constants": 5
        }
    estimation_settings_preset.update(estimation_settings)
    estimation_settings = estimation_settings_preset
    estimator = ParameterEstimator(data, target_variable_index, time_index, estimation_settings)
    
    return ModelBox(dict(zip(models.keys(), list(pool_map(estimator.fit_one, models.values())))))

>>>>>>> 34b41713


if __name__ == "__main__":

    # 1. test (older)
    print("--- parameter_estimation.py test --- ")
    np.random.seed(2)

    from pyDOE import lhs
    from generators.grammar import GeneratorGrammar
    from generate import generate_models

    def testf (x):
        return 3*x[:,0]*x[:,1]**2 + 0.5

    X = lhs(2, 10)*5
    X = X.reshape(-1, 2)
    y = testf(X).reshape(-1,1)
    data = np.hstack((X, y))

    grammar = GeneratorGrammar("""S -> S '+' T [0.4] | T [0.6]
                              T -> 'C' [0.6] | T "*" V [0.4]
                              V -> 'x' [0.5] | 'y' [0.5]""")
    symbols = {"x":['x', 'y'], "start": "S", "const": "C"}
    N = 10

    models = generate_models(grammar, symbols, strategy_settings={"N": 10})
    models = fit_models(models, data, task_type="algebraic")
    print(models)


<|MERGE_RESOLUTION|>--- conflicted
+++ resolved
@@ -54,39 +54,13 @@
 
     def __init__(self, data, task_type, estimation_settings):
 
-<<<<<<< HEAD
         TASK_TYPES = ["algebraic", "differential", "integer-algebraic"]
         target_index = estimation_settings["target_variable_index"]
         time_index = estimation_settings["time_index"]
 
         # setup of the mask for the data columns
         var_mask = np.ones(data.shape[-1], bool)
-=======
-def model_error (params, model, X, Y, _T=None, estimation_settings=None):
-    """Defines mean squared error as the error metric."""
-    try:
-        verbosity = estimation_settings['verbosity']
-        testY = model.evaluate(X, *params)
-        res = np.mean((Y-testY)**2)
-        if np.isnan(res) or np.isinf(res) or not np.isreal(res):
-            if verbosity >= 3:
-                print("isnan, isinf, isreal =", np.isnan(res), 
-                        np.isinf(res), not np.isreal(res))
-                print(model.expr, model.params, model.sym_params, model.sym_vars)
-            return estimation_settings['default_error']
-        if verbosity >= 3:
-            print("Function model_error did not encounter any "
-                "errors, the output *square error/loss* is legit.")
-        return res
-    except Exception as error:
-        if verbosity >= 2:
-            print("model_error: Params at error:", params,
-                  f"and {type(error)} with message:", error)
-        if verbosity >= 1:
-            print(f"Program is returning default_error:"
-                    f"{estimation_settings['default_error']}")
-        return estimation_settings['default_error']
->>>>>>> 34b41713
+
 
         ## a. set parameter estimation for differential equations
         if task_type == "differential":
@@ -662,198 +636,6 @@
         print(result)
     return result
 
-<<<<<<< HEAD
-=======
-def DE_fit (model, X, Y, T, p0, **estimation_settings):
-    """Calls scipy.optimize.differential_evolution. 
-    Exists to make passing arguments to the objective function easier."""
-    
-    lu_bounds = estimation_settings["lower_upper_bounds"]
-    lower_bound, upper_bound = lu_bounds[0]+1e-30, lu_bounds[1]+1e-30
-    bounds = [[lower_bound, upper_bound] for i in range(len(p0))]
-
-    start = time.perf_counter()
-    def diff_evol_timeout(x=0, convergence=0):
-        now = time.perf_counter()
-        if (now-start) > estimation_settings["timeout"]:
-            if estimation_settings['verbosity'] >= 1:
-                print("Time out!!!")
-            return True
-        else:
-            return False
-    
-    if estimation_settings["verbosity"] >= 4:
-        print("inside DE_fit")
-    return differential_evolution(
-        estimation_settings["objective_function"],
-        bounds,
-        args=[model, X, Y, T, estimation_settings],
-        callback=diff_evol_timeout, 
-        **estimation_settings["optimizer_settings"])
-
-def min_fit (model, X, Y):
-    """Calls scipy.optimize.minimize. Exists to make passing arguments to the objective function easier."""
-    
-    return minimize(optimization_wrapper, model.params, args = (model, X, Y))
-
-OPTIMIZER_LIBRARY = {"differential_evolution": DE_fit, "hyperopt": hyperopt_fit, "minimize": min_fit}
-
-
-def find_parameters (model, X, Y, T, **estimation_settings):
-    """Calls the appropriate fitting function. 
-    
-    TODO: 
-        add method name input, matching to a dictionary of fitting methods.
-    """
-#    try:
-#        popt, pcov = curve_fit(model.evaluate, X, Y, p0=model.params, check_finite=True)
-#    except RuntimeError:
-#        popt, pcov = model.params, 0
-#    opt_params = popt; othr = pcov
-
-    task_type = estimation_settings["task_type"]
-    if task_type == "algebraic":
-        estimation_settings["objective_function"] = model_error
-    elif task_type == "differential":
-        estimation_settings["objective_function"] = model_ode_error
-#     elif task_type == "differential_surrogate":
-#         estimation_settings["objective_function"] = meta_model_ode_error
-    elif task_type == "integer-algebraic":
-        estimation_settings["objective_function"] = (
-            lambda params, model, X, Y, _T, estimation_settings:
-                model_error(np.round(params), model, X, Y, _T=None,
-                            estimation_settings=estimation_settings))
-    else:
-        types_string = "\", \"".join(TASK_TYPES)
-        raise ValueError("Variable task_type has unsupported value "
-                f"\"{task_type}\", while list of possible values: "
-                f"\"{types_string}\".")
-
-
-    res = OPTIMIZER_LIBRARY[estimation_settings['optimizer']](
-        model, X, Y, T, p0=model.params, **estimation_settings)
-    # res = DE_fit(model, X, Y, T, p0=model.params, **estimation_settings)
-
-
-#    res = min_fit (model, X, Y)
-#    opt_params = res.x; othr = res
-    
-    return res
-
-class ParameterEstimator:
-    """Wraps the entire parameter estimation, so that we can pass the map function in fit_models
-        a callable with only a single argument.
-        Also checks some basic requirements, suich as minimum and maximum number of parameters.
-        
-        TODO:
-            add inputs to make requirements flexible
-            add verbosity input
-        Input:
-            estimation_settings: Dictionary with multiple parameters
-                that determine estimation process more specifically.
-    """
-    def __init__(self, data, target_variable_index, time_index, estimation_settings):
-        #data = np.atleast_2d(data)
-        var_mask = np.ones(data.shape[-1], bool)
-        var_mask[target_variable_index] = False
-        if estimation_settings["task_type"] == "differential":
-            var_mask[time_index] = False
-            self.T = data[:, time_index]
-        else:
-            self.T = None
-            
-        self.X = data[:, var_mask]
-        self.Y = data[:, target_variable_index]
-        self.estimation_settings = estimation_settings
-        
-    def fit_one (self, model):
-        if self.estimation_settings["verbosity"] > 0:
-            print("Estimating model " + str(model.expr))
-        try:
-            if len(model.params) > self.estimation_settings["max_constants"]:
-                pass
-            elif len(model.params) < 1:
-                model.set_estimated({"x":[], "fun": model_error_general(
-                    [], model, self.X, self.Y, self.T, **self.estimation_settings)})
-            else:
-                res = find_parameters(model, self.X, self.Y, self.T,
-                                     **self.estimation_settings)
-                model.set_estimated(res)
-                if self.estimation_settings["verbosity"] >= 3:
-                    print(res, type(res["x"]), type(res["x"][0]))
-        except Exception as error:
-            if self.estimation_settings["verbosity"] >= 1:
-                print((f"Excepted an error inside fit_one: Of type "
-                        f"{type(error)} and message:{error}!! \nModel:"), model)
-            model.set_estimated({}, valid=False)
-
-        if self.estimation_settings["verbosity"] > 0:
-            print(f"model: {str(model.get_full_expr()):<70}; "
-                    + f"p: {model.p:<23}; "
-                    + f"error: {model.get_error()}")
-
-        return model
-    
-def fit_models (
-    models,
-    data,
-    target_variable_index,
-    time_index=None,
-    pool_map=map,
-    verbosity=0,
-    task_type="algebraic",
-    default_error = 10**9,
-    estimation_settings={}
-    ):
-    """Performs parameter estimation on given models. Main interface to the module.
-    
-    Supports parallelization by passing it a pooled map callable.
-    
-    Arguments:
-        models (ModelBox): Instance of ModelBox, containing the models to be fitted. 
-        data (numpy.array): Input data of shape N x M, where N is the number of samples 
-            and M is the number of variables.
-        target_variable_index (int): Index of column in data that belongs to the target variable.
-        time_index (int): Index of column in data that belongs to measurement of time. 
-                Required for differential equations, None otherwise.
-        pool_map (function): Map function for parallelization. Example use with 8 workers:
-                from multiprocessing import Pool
-                pool = Pool(8)
-                fit_models (models, data, -1, pool_map = pool.map)
-        verbosity (int): Level of printout desired. 0: none, 1: info, 2+: debug.
-        task_type (str): Type of equations, e.g. "algebraic" or "differential", that
-            equation discovery algorithm tries to discover.
-        estimation_settings (dict): Dictionary where majority of optional arguments is stored
-                and where additional optional arguments can be passed to lower level parts of 
-                equation discovery.
-            arguments that can be passed via estimation_settings dictionary:
-                max_constants (int): Maximum number of free constants allowed. For the sake of computational
-                    efficiency, models exceeding this constraint are ignored. Default: 5.
-                timeout (float): Maximum time in seconds consumed for whole 
-                    minimization optimization process, e.g. for differential evolution, that 
-                    is performed for each model.
-                lower_upper_bounds (tuple[float]): Pair, i.e. tuple of lower and upper
-                    bound used to specify the boundaries of optimization, e.g. of 
-                    differential evolution.
-                max_ode_steps (int): Maximum number of steps used in one run of LSODA solver.
-    """
-    estimation_settings_preset = {
-        "task_type": task_type,
-        "verbosity": verbosity,
-        "timeout": np.inf,
-        "lower_upper_bounds": (-30, 30),
-        "optimizer": 'differential_evolution',
-        "default_error": default_error,
-        "max_constants": 5
-        }
-    estimation_settings_preset.update(estimation_settings)
-    estimation_settings = estimation_settings_preset
-    estimator = ParameterEstimator(data, target_variable_index, time_index, estimation_settings)
-    
-    return ModelBox(dict(zip(models.keys(), list(pool_map(estimator.fit_one, models.values())))))
-
->>>>>>> 34b41713
-
 
 if __name__ == "__main__":
 
